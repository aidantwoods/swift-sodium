import Foundation
import Clibsodium

public struct SecretStream {
    public let xchacha20poly1305 = XChaCha20Poly1305()
}

extension SecretStream {
    public struct XChaCha20Poly1305 {
        public static let ABytes = Int(crypto_secretstream_xchacha20poly1305_abytes())
        public static let HeaderBytes = Int(crypto_secretstream_xchacha20poly1305_headerbytes())
        public static let KeyBytes = Int(crypto_secretstream_xchacha20poly1305_keybytes())
        public typealias Header = Bytes
    }
}

extension SecretStream.XChaCha20Poly1305 {
    public enum Tag: UInt8 {
        case MESSAGE = 0x00
        case PUSH = 0x01
        case REKEY = 0x02
        case FINAL = 0x03
    }
}


extension SecretStream.XChaCha20Poly1305 {
    public class PushStream {
        private var state: State
        private var _header: Header

        init?(secretKey: Key) {
            guard secretKey.count == KeyBytes else { return nil }

            state = crypto_secretstream_xchacha20poly1305_state()

            _header = Bytes(count: HeaderBytes)
            guard .SUCCESS == crypto_secretstream_xchacha20poly1305_init_push(
                &state,
                &_header,
                secretKey
            ).exitCode else { return nil }
        }
    }
}

extension SecretStream.XChaCha20Poly1305 {
    public class PullStream {
        private var state: State

        init?(secretKey: Key, header: Header) {
            guard header.count == HeaderBytes, secretKey.count == KeyBytes else {
                return nil
            }

            state = crypto_secretstream_xchacha20poly1305_state()

            guard .SUCCESS == crypto_secretstream_xchacha20poly1305_init_pull(
                &state,
                header,
                secretKey
            ).exitCode else { return nil }
        }
    }
}


extension SecretStream.XChaCha20Poly1305 {
    /**
     Creates a new stream using the secret key `secretKey`

     - Parameter secretKey: The secret key.

     - Returns: A `PushStreamObject`. The stream header can be obtained by
     calling the `header()` method of that returned object.
     */
    public func initPush(secretKey: Key) -> PushStream? {
        return PushStream(secretKey: secretKey)
    }

    /**
     Starts reading a stream, whose header is `header`.

     - Parameter secretKey: The secret key.
     - Parameter header: The header.

     - Returns: The stream to decrypt messages from.
     */
    public func initPull(secretKey: Key, header: Header) -> PullStream? {
        return PullStream(secretKey: secretKey, header: header)
    }
}


extension SecretStream.XChaCha20Poly1305.PushStream {
    public typealias Header = SecretStream.XChaCha20Poly1305.Header

    /**
     The header of the stream, required to decrypt it.

     - Returns: The stream header.
     */
    public func header() -> Header {
        return _header
    }
}


extension SecretStream.XChaCha20Poly1305.PushStream {
    public typealias Tag = SecretStream.XChaCha20Poly1305.Tag
    typealias XChaCha20Poly1305 = SecretStream.XChaCha20Poly1305

    /**
     Encrypts and authenticate a new message. Optionally also authenticate `ad`.

     - Parameter message: The message to encrypt.
     - Parameter tag: The tag to attach to the message. By default `.MESSAGE`.
     You may want to use `.FINAL` for the last message of the stream instead.
     - Parameter ad: Optional additional data to authenticate.

     - Returns: The ciphertext.
     */
    public func push(message: Bytes, tag: Tag = .MESSAGE, ad: Bytes? = nil) -> Bytes? {
        let _ad = ad ?? Bytes(count: 0)
        var cipherText = Bytes(count: message.count + XChaCha20Poly1305.ABytes)
        guard .SUCCESS == crypto_secretstream_xchacha20poly1305_push(
            &state,
            &cipherText,
            nil,
            message, UInt64(message.count),
            _ad, UInt64(_ad.count),
            tag.rawValue
        ).exitCode else { return nil }

        return cipherText
    }

    /**
     Performs an explicit key rotation.
     */
    public func rekey() {
        crypto_secretstream_xchacha20poly1305_rekey(&state)
    }
}

extension SecretStream.XChaCha20Poly1305.PullStream {
    public typealias Tag = SecretStream.XChaCha20Poly1305.Tag
    typealias XChaCha20Poly1305 = SecretStream.XChaCha20Poly1305

    /**
     Decrypts a new message off the stream.

     - Parameter cipherText: The encrypted message.
     - Parameter ad: Optional additional data to authenticate.

     - Returns: The decrypted message, as well as the tag attached to it.
     */
    public func pull(cipherText: Bytes, ad: Bytes? = nil) -> (Bytes, Tag)? {
        guard cipherText.count >= XChaCha20Poly1305.ABytes else { return nil }
        var message = Bytes(count: cipherText.count - XChaCha20Poly1305.ABytes)
        let _ad = ad ?? Bytes(count: 0)
        var _tag: UInt8 = 0
        let result = crypto_secretstream_xchacha20poly1305_pull(
            &state,
            &message,
            nil,
            &_tag,
            cipherText, UInt64(cipherText.count),
            _ad, UInt64(_ad.count)
        ).exitCode

        guard result == .SUCCESS, let tag = Tag(rawValue: _tag) else {
            return nil
        }
        return (message, tag)
    }

    /**
     Performs an explicit key rotation.
     */
    public func rekey() {
        crypto_secretstream_xchacha20poly1305_rekey(&state)
    }
}

extension SecretStream.XChaCha20Poly1305: SecretKeyGenerator {
    public var KeyBytes: Int { return SecretStream.XChaCha20Poly1305.KeyBytes }
    public typealias Key = Bytes

<<<<<<< HEAD
    static var keygen: (UnsafeMutablePointer<UInt8>) -> Void = crypto_secretstream_xchacha20poly1305_keygen

}


extension SecretStream.XChaCha20Poly1305.PushStream: StateStream {
    typealias State = crypto_secretstream_xchacha20poly1305_state
    static let capacity = crypto_secretstream_xchacha20poly1305_statebytes()
}

extension SecretStream.XChaCha20Poly1305.PullStream: StateStream {
    typealias State = crypto_secretstream_xchacha20poly1305_state
    static let capacity = crypto_secretstream_xchacha20poly1305_statebytes()
=======
    public static var keygen: (UnsafeMutablePointer<UInt8>) -> Void = crypto_secretstream_xchacha20poly1305_keygen
>>>>>>> 8b2cf199
}<|MERGE_RESOLUTION|>--- conflicted
+++ resolved
@@ -187,9 +187,7 @@
     public var KeyBytes: Int { return SecretStream.XChaCha20Poly1305.KeyBytes }
     public typealias Key = Bytes
 
-<<<<<<< HEAD
-    static var keygen: (UnsafeMutablePointer<UInt8>) -> Void = crypto_secretstream_xchacha20poly1305_keygen
-
+    public static var keygen: (UnsafeMutablePointer<UInt8>) -> Void = crypto_secretstream_xchacha20poly1305_keygen
 }
 
 
@@ -201,7 +199,4 @@
 extension SecretStream.XChaCha20Poly1305.PullStream: StateStream {
     typealias State = crypto_secretstream_xchacha20poly1305_state
     static let capacity = crypto_secretstream_xchacha20poly1305_statebytes()
-=======
-    public static var keygen: (UnsafeMutablePointer<UInt8>) -> Void = crypto_secretstream_xchacha20poly1305_keygen
->>>>>>> 8b2cf199
 }