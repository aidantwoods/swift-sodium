--- conflicted
+++ resolved
@@ -53,7 +53,6 @@
         let aliceKeyPair = sodium.box.keyPair()!
         let bobKeyPair = sodium.box.keyPair()!
 
-<<<<<<< HEAD
         let encryptedMessageFromAliceToBob: BytesContainer = sodium.box.seal(message: message, recipientPublicKey: bobKeyPair.publicKey, senderSecretKey: aliceKeyPair.secretKey)!
         let decrypted = sodium.box.open(nonceAndAuthenticatedCipherText: encryptedMessageFromAliceToBob, senderPublicKey: bobKeyPair.publicKey, recipientSecretKey: aliceKeyPair.secretKey)!
         XCTAssertEqual(String(bytes: decrypted)!, message)
@@ -70,34 +69,10 @@
         let encryptedMessageFromAliceToBob4: BytesContainer = sodium.box.seal(message: message, recipientPublicKey: bobKeyPair.publicKey, senderSecretKey: aliceKeyPair.secretKey, nonce: userNonce)!
         let decrypted4 = sodium.box.open(authenticatedCipherText: encryptedMessageFromAliceToBob4, senderPublicKey: bobKeyPair.publicKey, recipientSecretKey: aliceKeyPair.secretKey, nonce: userNonce)!
         XCTAssertEqual(message, String(bytes: decrypted4)!)
-=======
-        let encryptedMessageFromAliceToBob: Bytes = sodium.box.seal(message: message, recipientPublicKey: bobKeyPair.publicKey, senderSecretKey: aliceKeyPair.secretKey)!
-        let decrypted = sodium.box.open(nonceAndAuthenticatedCipherText: encryptedMessageFromAliceToBob, senderPublicKey: bobKeyPair.publicKey, recipientSecretKey: aliceKeyPair.secretKey)
-        XCTAssertEqual(decrypted!, message)
-
-        let (encryptedMessageFromAliceToBob2, nonce): (Bytes, Box.Nonce) = sodium.box.seal(message: message, recipientPublicKey: bobKeyPair.publicKey, senderSecretKey: aliceKeyPair.secretKey)!
-        let decrypted2 = sodium.box.open(authenticatedCipherText: encryptedMessageFromAliceToBob2, senderPublicKey: aliceKeyPair.publicKey, recipientSecretKey: bobKeyPair.secretKey, nonce: nonce)
-        XCTAssertEqual(decrypted2!, message)
-
-        let (encryptedMessageFromAliceToBob3, nonce2, mac): (Bytes, Box.Nonce, Box.MAC) = sodium.box.seal(message: message, recipientPublicKey: bobKeyPair.publicKey, senderSecretKey: aliceKeyPair.secretKey)!
-        let decrypted3 = sodium.box.open(authenticatedCipherText: encryptedMessageFromAliceToBob3, senderPublicKey: aliceKeyPair.publicKey, recipientSecretKey: bobKeyPair.secretKey, nonce: nonce2, mac: mac)
-        XCTAssertEqual(decrypted3!, message)
-
-        let userNonce = sodium.randomBytes.buf(length: sodium.box.NonceBytes)!
-        let encryptedMessageFromAliceToBob4: Bytes = sodium.box.seal(message: message, recipientPublicKey: bobKeyPair.publicKey, senderSecretKey: aliceKeyPair.secretKey, nonce: userNonce)!
-        let decrypted4 = sodium.box.open(authenticatedCipherText: encryptedMessageFromAliceToBob4, senderPublicKey: bobKeyPair.publicKey, recipientSecretKey: aliceKeyPair.secretKey, nonce: userNonce)
-        XCTAssertEqual(message, decrypted4!)
->>>>>>> 04091569
 
         let encryptedMessageToBob: BytesContainer = sodium.box.seal(message: message, recipientPublicKey: bobKeyPair.publicKey)!
-        let decrypted5 = sodium.box.open(anonymousCipherText: encryptedMessageToBob, recipientPublicKey: bobKeyPair.publicKey,
-<<<<<<< HEAD
-                                         recipientSecretKey: bobKeyPair.secretKey)!
+        let decrypted5 = sodium.box.open(anonymousCipherText: encryptedMessageToBob, recipientPublicKey: bobKeyPair.publicKey, recipientSecretKey: bobKeyPair.secretKey)!
         XCTAssertEqual(String(bytes: decrypted5)!, message)
-=======
-                                         recipientSecretKey: bobKeyPair.secretKey)
-        XCTAssertEqual(decrypted5!, message)
->>>>>>> 04091569
 
         // beforenm tests
         // The two beforenm keys calculated by Alice and Bob separately should be identical
@@ -106,7 +81,6 @@
         XCTAssertEqual(aliceBeforenm, bobBeforenm)
 
         // Make sure the encryption using beforenm works
-<<<<<<< HEAD
         let encryptedMessageBeforenm: BytesContainer = sodium.box.seal(message: message, beforenm: aliceBeforenm)!
         let decryptedBeforenm = sodium.box.open(nonceAndAuthenticatedCipherText: encryptedMessageBeforenm, beforenm: aliceBeforenm)!
         XCTAssertEqual(String(bytes: decryptedBeforenm)!, message)
@@ -114,15 +88,6 @@
         let (encryptedMessageBeforenm2, nonceBeforenm): (BytesContainer, Box.Nonce) = sodium.box.seal(message: message, beforenm: aliceBeforenm)!
         let decryptedBeforenm2 = sodium.box.open(authenticatedCipherText: encryptedMessageBeforenm2, beforenm: aliceBeforenm, nonce: nonceBeforenm)!
         XCTAssertEqual(String(bytes: decryptedBeforenm2)!, message)
-=======
-        let encryptedMessageBeforenm: Bytes = sodium.box.seal(message: message, beforenm: aliceBeforenm)!
-        let decryptedBeforenm = sodium.box.open(nonceAndAuthenticatedCipherText: encryptedMessageBeforenm, beforenm: aliceBeforenm)
-        XCTAssertEqual(decryptedBeforenm!, message)
-
-        let (encryptedMessageBeforenm2, nonceBeforenm): (Bytes, Box.Nonce) = sodium.box.seal(message: message, beforenm: aliceBeforenm)!
-        let decryptedBeforenm2 = sodium.box.open(authenticatedCipherText: encryptedMessageBeforenm2, beforenm: aliceBeforenm, nonce: nonceBeforenm)
-        XCTAssertEqual(decryptedBeforenm2!, message)
->>>>>>> 04091569
     }
 
     func testSecretBox() {
@@ -140,25 +105,15 @@
 
         // test (mac + message, nonce) box
         let (encrypted2, nonce2) = sodium.secretBox.seal(message: message, secretKey: secretKey)!
-<<<<<<< HEAD
         let decrypted2 = sodium.secretBox.open(authenticatedCipherText: encrypted2, secretKey: secretKey, nonce: nonce2)!
-        XCTAssertEqual(decrypted2.bytes, message.bytes)
-=======
-        let decrypted2 = sodium.secretBox.open(authenticatedCipherText: encrypted2, secretKey: secretKey, nonce: nonce2)
-        XCTAssertEqual(decrypted2!, message)
->>>>>>> 04091569
+        XCTAssertEqual(String(bytes: decrypted2)!, message)
 
         XCTAssertNil(sodium.secretBox.open(authenticatedCipherText: encrypted2, secretKey: secretKey, nonce: sodium.secretBox.nonce()), "Shouldn't be able to decrypt with an invalid nonce")
 
         // test (message, nonce, mac) box
         let (encrypted3, nonce3, mac3) = sodium.secretBox.seal(message: message, secretKey: secretKey)!
-<<<<<<< HEAD
         let decrypted3 = sodium.secretBox.open(cipherText: encrypted3, secretKey: secretKey, nonce: nonce3, mac: mac3)!
         XCTAssertEqual(String(bytes: decrypted3)!, message)
-=======
-        let decrypted3 = sodium.secretBox.open(cipherText: encrypted3, secretKey: secretKey, nonce: nonce3, mac: mac3)
-        XCTAssertEqual(decrypted3!, message)
->>>>>>> 04091569
 
         let (encrypted4, nonce4, mac4) = sodium.secretBox.seal(message: message, secretKey: secretKey)!
         XCTAssertNil(sodium.secretBox.open(cipherText: encrypted4, secretKey: secretKey, nonce: nonce3, mac: mac4), "Shouldn't be able to decrypt with an invalid MAC")
